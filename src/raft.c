--- conflicted
+++ resolved
@@ -21,19 +21,18 @@
 #define DEFAULT_SNAPSHOT_THRESHOLD 1024
 #define DEFAULT_SNAPSHOT_TRAILING 2048
 
-<<<<<<< HEAD
+/* Number of milliseconds after which a server promotion will be aborted if the
+ * server hasn't caught up with the logs yet. */
+#define DEFAULT_MAX_CATCH_UP_ROUNDS 10
+#define DEFAULT_MAX_CATCH_UP_ROUND_DURATION (5 * 1000)
+
 /* Set to 1 to enable tracing. */
 #if 1
 #define tracef(...) Tracef(r->tracer, __VA_ARGS__)
 #else
 #define tracef(...)
 #endif
-=======
-/* Number of milliseconds after which a server promotion will be aborted if the
- * server hasn't caught up with the logs yet. */
-#define DEFAULT_MAX_CATCH_UP_ROUNDS 10
-#define DEFAULT_MAX_CATCH_UP_ROUND_DURATION (5 * 1000)
->>>>>>> 1e3f2fde
+
 
 int raft_init(struct raft *r,
               struct raft_io *io,
